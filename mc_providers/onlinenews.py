--- conflicted
+++ resolved
@@ -889,14 +889,10 @@
 
         s = Search(index=self._index_from_dates(start_date, end_date), using=self._es)
 
-<<<<<<< HEAD
-        if user_query.strip() != "*":
-=======
         if self._profile_current_search:
             s = s.extra(profile=True)
 
         if user_query.strip() != self.everything_query(): # not "*"?
->>>>>>> 9d622534
             s = s.query(SanitizedQueryString(query=user_query, default_field="text_content", default_operator="and"))
 
         if self._session_id:
