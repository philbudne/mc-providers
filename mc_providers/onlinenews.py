--- conflicted
+++ resolved
@@ -433,19 +433,12 @@
         "ELASTICSEARCH_INDEX_NAME_PREFIX", "mc_search") + "-*"
 
     def __init__(self, **kwargs: Any):
-<<<<<<< HEAD
-        super().__init__(**kwargs)
-
-    def get_client(self):
-        api_client = MCSearchApiClient(collection=self.DEFAULT_COLLECTION, api_base_url=self._base_url)
-=======
         # maybe take comma separated list?
         self._index = self._env_str(kwargs.pop("index_prefix", None), "INDEX_PREFIX") + "-*"
         super().__init__(**kwargs)
 
     def get_client(self):
         api_client = MCSearchApiClient(collection=self._index, api_base_url=self._base_url)
->>>>>>> 7a0a5c52
         if self._timeout:
             api_client.TIMEOUT_SECS = self._timeout
         return api_client
@@ -930,11 +923,7 @@
 
         I
         """
-<<<<<<< HEAD
-        return [self.DEFAULT_COLLECTION]
-=======
         return [self._index]
->>>>>>> 7a0a5c52
 
     def _search(self, search: Search, profile: str | bool = False) -> Response:
         """
@@ -1132,11 +1121,7 @@
 
         if len(hits) == page_size:
             # get paging token from first sort key of last item returned.
-<<<<<<< HEAD
-            # str() needed for dates, which are returned as integer milliseconds
-=======
             # str() needed for dates, which are returned as integer
->>>>>>> 7a0a5c52
             new_pt = _b64_encode_page_token(str(hits[-1].meta.sort[0]))
         else:
             new_pt = ""
